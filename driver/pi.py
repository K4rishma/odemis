#!/usr/bin/env python
# -*- coding: utf-8 -*-
'''
Created on 22 Feb 2012

@author: Éric Piel

Copyright © 2012 Éric Piel, Delmic

This file is part of Delmic Acquisition Software.

Delmic Acquisition Software is free software: you can redistribute it and/or modify it under the terms of the GNU General Public License as published by the Free Software Foundation, either version 2 of the License, or (at your option) any later version.

Delmic Acquisition Software is distributed in the hope that it will be useful, but WITHOUT ANY WARRANTY; without even the implied warranty of MERCHANTABILITY or FITNESS FOR A PARTICULAR PURPOSE. See the GNU General Public License for more details.

You should have received a copy of the GNU General Public License along with Delmic Acquisition Software. If not, see http://www.gnu.org/licenses/.
'''
from model._components import Actuator
import glob
import logging
import math
import model
import os
import serial
import time

# Status:
# byte 1
STATUS_ECHO_ON = 0x0001 #Bit 0: Echo ON
#Bit 1: Wait in progress
STATUS_COMMAND_ERROR = 0x0004 #Bit 2: Command error
#Bit 3: Leading zero suppression active
#Bit 4: Macro command called
#Bit 5: Leading zero suppression disabled
#Bit 6: Number mode in effect
STATUS_BOARD_ADDRESSED = 0x000080 #Bit 7: Board addressed
# byte 2
#Bit 0: Joystick X enabled
#Bit 1: Joystick Y enabled
STATUS_PULSE_X = 0x000400 #Bit 2: Pulse output on channel 1 (X)
STATUS_PULSE_Y = 0x000800 #Bit 3: Pulse output on channel 2 (Y)
STATUS_DELAY_X = 0x001000 #Bit 4: Pulse delay in progress (X)
STATUS_DELAY_Y = 0x002000 #Bit 5: Pulse delay in progress (Y)
STATUS_MOVING_X = 0x004000 #Bit 6: Is moving (X)
STATUS_MOVING_Y = 0x008000 #Bit 7: Is moving (Y)
# byte 3 (always FF in practice)
#Bit 0: Limit Switch ON
#Bit 1: Limit switch active state HIGH
#Bit 2: Find edge operation in progress
#Bit 3: Brake ON
#Bit 4: n.a.
#Bit 5: n.a.
#Bit 6: n.a.
#Bit 7: n.a.
# byte 4
#Bit 0: n.a.
#Bit 1: Reference signal input
#Bit 2: Positive limit signal input
#Bit 3: Negative limit signal input
#Bit 4: n.a.
#Bit 5: n.a.
#Bit 6: n.a.
#Bit 7: n.a.
# byte 5 (Error codes)
ERROR_NO = 0x00 #00: no error
ERROR_COMMAND_NOT_FOUND = 0x01 #01: command not found
#02: First command character was not a letter
#05: Character following command was not a digit
#06: Value too large
#07: Value too small
#08: Continuation character was not a comma
#09: Command buffer overflow
#0A: macro storage overflow


# TODO: refactorise so that there is a more clear bus/controller objects distinction
# Currently each controller is in charge of selecting itself on the bus by using
# the serial port object as a global container. This should be moved to the bus 
# object. The bus object should be the only one directly accessible.  

class PIRedStone(object):
    '''
    This represents the bare PI C-170 piezo motor controller (Redstone), the 
    information comes from the manual C-170_User_MS133E104.pdf. Note that this
    controller uses only native commands, which are different from the "PI GCS",
    (general command set). 
    
    From the device description:
    The distance and velocity travelled corresponds to the width, frequency and 
    number of motor-on pulses. By varying the pulse width, the step length [...]
    the motor velocity can be controlled. As the mechanical environment
    also influences the motion, the size of single steps is not highly
    repeatable. For precise position control, a system with a position feedback
    device is recommended (closed-loop operation).
    Miniature-stages can achieve speeds of 500 mm/s and more with minimum
    incremental motion of 50 nm.
    :
    The smallest step a piezo motor can make is typically on the order of 
    0.05 μm and corresponds to a 10 μs pulse (shorter pulses have no effect).

    In practice: if you give a too small duration to a step, it will not move 
    at all. In experiments, 40~50µs for duration of a pulse is the minimum that
    moves the axis (of about 1µm). Note that it's not linear:
    50 µs  => 1µm
    255 µs => 8µm
    
    The controller has also many undocumented behaviour (bugs):
        * when doing a burst move at maximum frequency (wait == 0), it cannot be
          stopped
        * if you ask the status when it is waiting (WA, WS) it will fail to
          report status and enter error mode. Only a set command can recover
          it (SR? works).
        * HE returns a string which starts with 2 null characters.
        
    Here are all the commands the controller reports:
    EM RM RZ TZ TM MD MC YF YN WE CP XF XN TA WF WN CF CN TC SW SS SR SJ SI PP JN JF IW IS IR GP GN CD CA BR HM DM UD DE SO HE FE LH LL LF LN AB WS TD SC TT TP TL TY SD SA SV GH DH MA MR TS CS EN EF TI TB RP WA RT VE 
    '''

    def __init__(self, ser, address=None):
        '''
        Initialise the given controller #id over the given serial port
        ser: a serial port
        address 0<int<15: the address of the controller as defined by its jumpers 1-4
        if no address is given, then no controller is selected
        '''
        self.serial = ser
        
        # TODO use values passed in parameter
        # found by second degree regression with measurement of 50, 100, 150, 200, 250 steps
        # actual distance can vary by 300% depending on the motor! 
        self.move_calibration = (8.6E-11, 5.7E-9, 6.2E-7)
        self.min_stepsize = 40 # µs, under this, no move at all
        
        print self.convertMToDevice(10e-6)

        self.speed = [0.1, 0.1] # m/s for each axis 
        self.speed_max = 0.5 # m/s, from the documentation (= no waittime)
        
        self.address = address
        # allow to not initialise the controller (mostly for ScanNetwork())
        if address is None:
            self.try_recover = False # really raw mode
            return
        
        self.try_recover = True
        # Small check to verify it's responding
        self.select()
        try:
            add = self.tellBoardAddress()
            if add != address:
                logging.warning("asked for PI controller %d and was answered by controller %d.", address, add)
        except IOError:
            raise IOError("No answer from PI controller %d" % address)

    def _sendSetCommand(self, com):
        """
        Send a command which does not expect any report back
        com (string): command to send (including the \r if necessary)
        """
        for sc in com.split(","):
            assert(len(sc) < 10)
            
        logging.debug("Sending: %s", com.encode('string_escape'))
        self.serial.write(com)
        # TODO allow to check for error via TellStatus afterwards
    
    def _sendGetCommand(self, com, prefix="", suffix="\r\n\x03"):
        """
        Send a command and return its report
        com (string): the command to send
        prefix (string): the prefix to the report,
            it will be removed from the return value
        suffix (string): the suffix of the report. Read will continue until it 
            is found or there is a timeout. It is removed from the return value.  
        return (string): the report without prefix nor newline
        """
        assert(len(com) <= 10)
        assert(len(prefix) <= 2)
        logging.debug("Sending: %s", com.encode('string_escape'))
        self.serial.write(com)
        
        char = self.serial.read() # empty if timeout
        report = char
        while char and not report.endswith(suffix):
            char = self.serial.read()
            report += char
            
        if not char:
            if not self.try_recover:
                raise IOError("PI controller %d timeout.")
                
            success = self.recoverTimeout()
            if success:
                logging.warning("PI controller %d timeout, but recovered.", self.address)
            else:
                raise IOError("PI controller %d timeout, not recovered." % self.address)
            
        logging.debug("Receive: %s", report.encode('string_escape'))
        if not report.startswith(prefix):
            raise IOError("Report prefix unexpected after '%s': '%s'." % (com, report))

        return report.lstrip(prefix).rstrip(suffix)
    
    def recoverTimeout(self):
        """
        Try to recover from error in the controller state
        return (boolean): True if it recovered
        """
        # It appears to make the controller comfortable...
        self._sendSetCommand("SR?\r%")
        
        char = self.serial.read()
        while char:
            if char == "\x03":
                return True
            char = self.serial.read()
        # we still timed out
        return False
    
    # Low-level functions
    def addressSelection(self, address):
        """
        Send the address selection command over the bus to select the given controller
        address 0<int<15: the address of the controller as defined by its jumpers 1-4  
        """
        assert((0 <= address) and (address <= 15))
        self._sendSetCommand("\x01%X" % address)
        
    def selectController(self, address):
        """
        Tell the currently selected controller that the given controller is selected
        Useless but for tests (or in macros)
        """
        assert((0 <= address) and (address <= 15))
        self._sendSetCommand("SC%d\r" % address)
        
    def tellStatus(self):
        """
        Call the Tell Status command and return the answer.
        return (2-tuple (status: int, error: int): 
            * status is a flag based value (cf STATUS_*)
            * error is a number corresponding to the last error (cf ERROR_*)
        """ 
        #bytes_str = self._sendGetCommand("TS\r", "S:")
        #The documentation claims the report prefix is "%", but it's just "S:"
        bytes_str = self._sendGetCommand("%", "S:") # short version
        # expect report like "S:A1 00 FF 00 00\r\n\x03"
        bytes_int = [int(b, 16) for b in bytes_str.split(" ")]
        st = bytes_int[0] + (bytes_int[1] << 8) + (bytes_int[2] << 16) + (bytes_int[3] << 24)
        err = bytes_int[4]
        assert((0 <= err) and (err <= 255))
        return (st, err)

    def tellBoardAddress(self):
        """
        returns the device address as set by DIP switches at the
        Redstone's front panel.
        return (0<=int<=15): device address
        """
        report = self._sendGetCommand("TB\r", "B:")
        address = int(report)
        assert((0 <= address) and (address <= 15))
        return address

    def versionReport(self):
        version = self._sendGetCommand("VE\r")
        # expects something like:
        #(C)2004 PI GmbH Karlsruhe, Ver. 2.20, 7 Oct, 2004 CR LF ETX 
        return version

    def help(self):
        """
        Lists all commands available.
        """
        # apparently returns a string starting with \0\0... so get rid of it
        return self._sendGetCommand("HE\r", "\x00\x00", "\n")
    
    def abortMotion(self):
        """
        Stops the running output pulse sequences started by GP or GN.
        """
        # Just AB doesn't stop all the time, need to be much more aggressive
        # SR1 is to stop any "wait" and return into a stable mode
        # PP0 immediately puts all lines to 00, that helps a bit AB
        self._sendSetCommand("SR1,PP0,AB\r")
        while self.isMoving():
            self._sendSetCommand("AB\r")

    def pulseOutput(self, axis, duration):
        """
        Outputs pulses of length duration on channel axis
        axis (int 0 or 1): the output channel
        duration (1<=int<=255): the duration of the pulse
        """
        assert((0 <= axis) and (axis <= 1))
        assert((1 <= duration) and (duration <= 255))
        self._sendSetCommand("%dCA%d\r" % (axis + 1, duration))

    def setDirection(self, axis, direction):
        """
        Applies a static direction flag (positive or negative) to the axis. 
        axis (int 0 or 1): the output channel
        direction (int 0 or 1): 0=low(positive) and 1=high(negative)
        """
        assert((0 <= axis) and (axis <= 1))
        assert((0 <= direction) and (direction <= 1))
        self._sendSetCommand("%dCD%d\r" % (axis + 1, direction))
        
    def stringGoPositive(self, axis):
        """
        Used to execute a move in the positive direction as defined by
            the SS, SR and SW values.
        axis (int 0 or 1): the output channel
        """
        assert((0 <= axis) and (axis <= 1))
        return "%dGP" % (axis + 1)
                
    def goPositive(self, axis):
        """
        Used to execute a move in the positive direction as defined by
            the SS, SR and SW values.
        axis (int 0 or 1): the output channel
        """
        self._sendSetCommand(self.stringGoPositive(axis) + "\r")

    def stringGoNegative(self, axis):
        """
        Used to execute a move in the negative direction as defined by
            the SS, SR and SW values.
        axis (int 0 or 1): the output channel
        """
        assert((0 <= axis) and (axis <= 1))
        return "%dGN" % (axis + 1)

    def goNegative(self, axis):
        """
        Used to execute a move in the negative direction as defined by
            the SS, SR and SW values.
        axis (int 0 or 1): the output channel
        """
        self._sendSetCommand(self.stringGoNegative(axis) + "\r")

    def stringSetRepeatCounter(self, axis, repetitions):
        """
        Set the repeat counter for the given axis (1 = one step)
        axis (int 0 or 1): the output channel
        repetitions (1<=int<=65535): the amount of repetitions
        """
        assert((0 <= axis) and (axis <= 1))
        assert((1 <= repetitions) and (repetitions <= 65535))
        return "%dSR%d" % (axis + 1, repetitions)

    def setRepeatCounter(self, axis, repetitions):
        """
        Set the repeat counter for the given axis (1 = one step)
        axis (int 0 or 1): the output channel
        repetitions (1<=int<=65535): the amount of repetitions
        """
        self._sendSetCommand(self.stringSetRepeatCounter(axis, repetitions) + "\r")

    def stringSetStepSize(self, axis, duration):
        """
        Set the step size that corresponds with the length of the output
            pulse for the given axis
        axis (int 0 or 1): the output channel
        duration (0<=int<=255): the length of pulse in μs
        """
        return "%dSS%d" % (axis + 1, duration)

    def setStepSize(self, axis, duration):
        """
        Set the step size that corresponds with the length of the output
            pulse for the given axis
        axis (int 0 or 1): the output channel
        duration (0<=int<=255): the length of pulse in μs
        """
        self._sendSetCommand(self.stringSetStepSize(axis, duration) + "\r")

    def stringSetWaitTime(self, axis, duration):
        """
        This command sets the delay time (wait) between the output of pulses when
            commanding a burst move for the given axis.
        axis (int 0 or 1): the output channel
        duration (0<=int<=65535): the wait time (ms), 1 gives the highest output frequency.
                 warning: duration == 0 => fastest but unabordable during move 
        """
        assert((0 <= axis) and (axis <= 1))
        assert((0 <= duration) and (duration <= 65535))
<<<<<<< HEAD
        # doc says it's number of ms, but from experiments, it's number of ms - 1 
=======
        # doc says it's in ms, but from experiments, it's number of ms - 1 
>>>>>>> 54de7802
        # waittime == 1 => speed >> waittime == 2
        # 0 is 65536
        return"%dSW%d" % (axis + 1, duration + 1)

    def setWaitTime(self, axis, duration):
        """
        This command sets the delay time (wait) between the output of pulses when
            commanding a burst move for the given axis.
        axis (int 0 or 1): the output channel
        duration (0<=int<=65535): the wait time (ms), 1 gives the highest output frequency.
        """
        self._sendSetCommand(self.stringSetWaitTime(axis, duration) + "\r")


    # High-level functions
    def select(self):
        """
        ensure the controller is selected to be managed
        """
        # Do not select it if it's already selected
        if self.serial._pi_select != self.address:
            self.addressSelection(self.address)
        self.serial._pi_select = self.address

    
    def moveRelSmall(self, axis, duration):
        """
        Move on a given axis for a given pulse length
        axis (int 0 or 1): the output channel
        duration (-255<=int<=255): the duration of pulse in μs,
                                   negative to go negative direction
        """
        # NOTE: Never used
        assert((0 <= axis) and (axis <= 1))
        assert((-255 <= duration) and (duration <= 255))
        if duration == 0:
            return
        
        self.select()
        if duration > 0:
            self.setDirection(axis, 0)
        else:
            self.setDirection(axis, 1)
        
        self.pulseOutput(axis, round(abs(duration)))
    
    
    def moveRel(self, axis, distance):
        """
        Move on a given axis for a given pulse length, will repeat the steps if
        it requires more than one step.
        axis (int 0 or 1): the output channel
        distance (float): the distance of move in m (can be negative)
        returns (float): approximate distance actually moved
        """
        assert((0 <= axis) and (axis <= 1))

        steps, stepsize = self.convertMToDevice(distance)
        if abs(stepsize) < 1 or steps < 1: # ==0 ?
            return 0.0
        
        self.select()
        sign = cmp(stepsize, 0)

        # Tried to use a compound command with several big steps and one small.
        # eg: 1SW1,1SS255,1SR3,1GN,1WS2,1SS35,1SR1,1GN\r
        # A problem is that while it's waiting (WS) any new command (ex, TS)
        # will stop the wait and the rest of the compound.
        
        if steps == 1:
            # waittime is not used
            com = self.stringSetWaitTime(axis, 1)
        else:
            waittime = self.speedToWaittime(self.speed[axis], (steps, stepsize))
            com = self.stringSetWaitTime(axis, waittime)
        com += "," + self.stringSetStepSize(axis, abs(stepsize))
        com += "," + self.stringSetRepeatCounter(axis, steps)
        if sign > 0:
            com += "," + self.stringGoPositive(axis)
        else:
            com += "," + self.stringGoNegative(axis)
    
        print distance, com
        self._sendSetCommand(com + "\r")
        
        return self.convertDeviceToM((steps, stepsize))
    
    def isMoving(self, axis=None):
        """
        Indicate whether the motors are moving. 
        axis (None, 0, or 1): axis to check whether it is moving, or both if None
        return (boolean): True if moving, False otherwise
        """
        self.select()
        st, err = self.tellStatus()
        if axis == 0:
            mask = STATUS_MOVING_X | STATUS_PULSE_X | STATUS_DELAY_X
        elif axis == 1:
            mask = STATUS_MOVING_Y | STATUS_PULSE_Y | STATUS_DELAY_Y
        else:
            mask = (STATUS_MOVING_X | STATUS_PULSE_X | STATUS_DELAY_X |
                    STATUS_MOVING_Y | STATUS_PULSE_Y | STATUS_DELAY_Y)
        
        return bool(st & mask)
    
    def stopMotion(self, axis):
        """
        Stop the motion of all the given axis.
        For the Redstone, both axes are stopped simultaneously
        """
        self.select()
        self.abortMotion()
          
    def waitEndMotion(self, axis=None):
        """
        Wait until the motion of all the given axis is finished.
        axis (None, 0, or 1): axis to check whether it is moving, or both if None
        """
        #TODO use the time, distance, and speed of last move to evaluate the timeout
        # approximately the time for the longest move
        timeout = 5 #s
        end = time.time() + timeout
        while self.isMoving(axis) and time.time() <= end:
            time.sleep(0.005)
        # TODO raise exception if timeout
    
    def selfTest(self):
        """
        check as much as possible that it works without actually moving the motor
        return (boolean): False if it detects any problem
        """
        self.addressSelection(self.address)
        self.tellStatus()
        reported_add = self.tellBoardAddress()
        if reported_add != self.address:
            logging.error("Failed to select controller " + str(self.address))
            return False
        st, err = self.tellStatus()
        if err:
            logging.error("Select Controller returned error " + str(err))
            return False
        if not (st & STATUS_BOARD_ADDRESSED):
            logging.error("Failed to select controller " + str(self.address) + ", status is " + str(st))
            return False
        
        logging.info("Selected controller %d.", self.address)
        
        version = self.versionReport()
        logging.info("Version: '%s'", version)
        
        commands = self.help()
        logging.info("Accepted commands: '%s'", commands)

        # try to modify the values to see if it would work
        self.setWaitTime(0, 1)
        st, err = self.tellStatus()
        if err:
            logging.error("SetWaitTime returned error %x", err)
            return False
        self.setStepSize(1, 255)
        st, err = self.tellStatus()
        if err:
            logging.error("SetStepSize returned error %x", err)
            return False
        self.setRepeatCounter(0, 10)
        st, err = self.tellStatus()
        if err:
            logging.error("SetRepeatCounter returned error %x", err)
            return False
        
        return True
        
    def convertSmallMToDevice(self, m):
        """
        converts meters to the unit for this device (pulse duration).
        m (float): meters (can be negative)
        return (float): device units (us), 0 if it's so small that it cannot be done
        """
        # Actual distance approximately dependent on the pulse duration (x):
        # dis = a*x² + b*x + c 
        # so x: impossible if dis < c => return 0
        #       normal solution (with x >0) : x = (-b + sqrt(b**2 - 4*a*(c-y)))/(2 * a) 
        sign = cmp(m, 0)
        distance = abs(m)
        a, b, c = self.move_calibration
        if (distance < (c*1.01) or # 1% margin
            distance < self.convertDeviceToM((1, self.min_stepsize))): 
            return 0
        duration = round((-b + math.sqrt(b**2 - 4*a*(c-distance)))/(2 * a))
        
        return sign * duration
                
    def convertMToDevice(self, m):
        """
        converts meters to the unit for this device (pulse duration).
        m (float): meters (can be negative)
        return (2 tuple of (int, int)): number of steps,
                device units (us), 0 if it's so small that it cannot be done
                    < 0 if going negative
                                    
        """
        # if less than 255 for pulse => one step => use convertSmallMToDevice
        a, b, c = self.move_calibration
        distance_step = a*255**2 + b*255 + c
        sign = cmp(m, 0)
        distance = abs(m)
        if distance < distance_step:
            return (1, self.convertSmallMToDevice(m))
        
        # linear => several times steps of at much 255 (can be smaller to accommodate)
        steps = math.ceil(distance / distance_step)
        stepsize = self.convertSmallMToDevice(distance / steps)
        assert(stepsize > 0) # could happen if c is very bad (but normally it's never so bad)
        return (steps, sign * stepsize)
           
    def convertDeviceToM(self, units):
        """
        Converts from device units (step, stepsize) to meters
        units 2-tuple float: (step, stepsize) can be negative
        returns (float) distance: can be negative
        """
        steps, stepsize = units
        sign = cmp(stepsize, 0)
        if abs(stepsize) < self.min_stepsize:
            return 0
        a, b, c = self.move_calibration
        return sign * steps * (a*abs(stepsize)**2 + b*abs(stepsize) + c)
               
               
    def setSpeed(self, speed, axis):
        """
        Changes the move speed of the motor (for the next move). It's very 
        approximate.
        speed (0<float<5): speed in m/s.
        axis (int 0 or 1): axis to pic  
        """
        assert((0 < speed) and (speed < self.speed_max))
        assert((0 <= axis) and (axis <= 1))
        
        self.speed[axis] = speed

        
    def speedToWaittime(self, speed, move):
        """
        Converts the speed to a waittime for a given move.
        speed (float>0): speed in m/s 
        move (2-tuple float (steps, stepsize)): steps and stepsize of the move
        returns (1<=int<=65535): waittime in ms (never 0, because it'd be unabordable)
        """
        # Decomposed in two speeds: 5 m/s for the actual move
        # A wait of x ms between each step of 255 units
        # => define this waittime so that the average speed for the given distance is correct
        # Actual time = (actual distance / speed_step) + waittime * (steps - 1)
        # actual speed = actual distance/ Actual time
        # waittime = ((1/as - 1/speed_step) * ad)/ (steps - 1)
        steps, stepsize = move
        if steps <= 1: # we cannot slow anything
            return 1
        actual_distance = abs(self.convertDeviceToM(move))
        assert (actual_distance > 0)
        
        waittime = ((1/speed - 1/self.speed_max) * actual_distance) / (steps - 1)
        waittime_ms = round(waittime * 1e3)
        # warning: waittime == 0 => faster but unabordable during move 
        return min(max(1, waittime_ms), 65535)
                
    @staticmethod
    def scan(port, max_add=15):
        """
        Scan the serial network for all the PI C-170 available.
        port (string): name of the serial port
        max_add (0<=int<=15): maximum address to scan
        return (set of (0<=int<=15)): set of addresses of available controllers
        Note: after the scan the selected device is unspecified
        """
        # TODO to speed up, we could try to send address selection and TB in burst
        # to all the range and then listen.
        ser = PIRedStone.openSerialPort(port)
        pi = PIRedStone(ser)
        
        logging.info("Serial network scanning in progress...")
        pi.try_recover = False # timeouts are expected!
        present = set([])
        for i in range(max_add + 1):
            # ask for controller #i
            logging.info("Querying address %d", i)
            pi.addressSelection(i)

            # is it answering?
            try:
                add = pi.tellBoardAddress()
                if add == i:
                    present.add(add)
                else:
                    logging.warning("asked for controller %d and was answered by controller %d.", i, add)
            except IOError:
                pass
        
        pi.try_recover = True
        return present
        
    @staticmethod
    def openSerialPort(port):
        """
        Opens the given serial port the right way for the PI-C170.
        port (string): the name of the serial port
        return (serial): the opened serial port
        """
        ser = serial.Serial(
            port = port,
            baudrate = 9600, # XXX: might be 19200 if switches are changed
            bytesize = serial.EIGHTBITS,
            parity = serial.PARITY_NONE,
            stopbits = serial.STOPBITS_ONE,
            timeout = 0.3 #s
        )
        
        # Currently selected one is unknown
        ser._pi_select = -1
        return ser
        
class StageRedStone(Actuator):
    """
    An actuator made entirely of redstone controllers connected on the same serial port
    Can have an arbitrary number of axes (up to 32 in theory)
    """
    def __init__(self, name, role, children, port, axes):
        """
        port (string): name of the serial port to connect to the controllers
        axes (dict string=> 2-tuple): the configuration of the network.
         for each axis name the controller address and channel
         Note that even if it's made of several controllers, each controller is 
         _not_ seen as a child from the odemis model point of view.
        """ 
        Actuator.__init__(self, name, role, children)
        
        ser = PIRedStone.openSerialPort(port)
        
        # the axis names as required by Actuator
        self.axes = frozenset(axes.keys())
        
        # Not to be mistaken with axes which is a simple public view
        self._axes = {} # axis name => (PIRedStone, channel)
        self.ranges = {}
        # TODO also a rangesRel : min and max of a step 
        self._position = {}
        speed = {}
        controllers = {} # address => PIRedStone
        for axis, (add, channel) in axes.items():
            if not add in controllers:
                controllers[add] = PIRedStone(ser, add)
            controller = controllers[add]
            self._axes[axis] = (controller, channel)
            
            # TODO request also the ranges from the arguments?
            # For now we put very large one
            self.ranges[axis] = [0, 1] # m
            
            # TODO move to a known position (0,0) at init?
            # for now we have no idea where we are => in the middle so that we can always move
            self._position[axis] = 0.5 # m
            
            # Just to make sure it doesn't go too fast
            speed[axis] = 0.1 # m/s 
            
        # min speed = don't be crazy slow. max speed from hardware spec
        self.speed = model.MultiSpeedProperty(speed, [10e-6, 0.5], "m/s")
        self.speed.subscribe(self.onSpeed, init=True)
        
    def getMetadata(self):
        metadata = {}
        metadata[model.MD_POS] = (self._position["x"], self._position["y"])
        return metadata
    
    def onSpeed(self, value):
        for axis, v in value.items():
            controller, channel = self._axes[axis]
            controller.setSpeed(v, channel)
            
    # to make it read-only
    @property
    def position(self):
        # TODO: position is optional, or is it really needed to simplify?
        # Used for the metadata of the picture
        return self._position
    
    def moveRel(self, shift):
        """
        Move the stage the defined values in m for each axis given.
        shift dict(string-> float): name of the axis and shift in m
        """
        # TODO check values are within range
        for axis, distance in shift.items():
            if axis not in self.axes:
                raise Exception("Axis unknown: " + str(axis))
            if abs(distance) > self.ranges[axis][1]:
                raise Exception("Trying to move axis %s by %f m> %f m." % 
                                (axis, distance, self.ranges[axis][1]))
            # TODO: wait for the previous move
            controller, channel = self._axes[axis]
            controller.moveRel(channel, distance)
        
        # TODO future
    
    def stop(self, axis=None):
        """
        stops the motion
        axis (string): name of the axis to stop, or all of them if not indicated 
        """
        if not axis:
            for controller, channel in self._axes.values():
                controller.stopMotion(channel)
        else:
            controller, channel = self._axes[axis]
            controller.stopMotion(channel)
        
    def waitStop(self, axis=None):
        """
        wait until the stops the motion
        axis (string): name of the axis to stop, or all of them if not indicated 
        """
        if not axis:
            for controller, channel in self._axes.values():
                controller.waitEndMotion(channel)
        else:
            controller, channel = self._axes[axis]
            controller.waitEndMotion(channel)
            
    def selfTest(self):
        passed = True
        controllers = set([c for c, a in self._axes.values()])
        for controller in controllers:
            logging.info("Testing controller %d", controller.address)
            passed &= controller.selfTest()
        
        return passed
    
    @staticmethod
    def scan(port=None, max_add=15):
        """
        port (string): name of the serial port. If None, all the serial ports are tried
        max_add (0<=int<15): maximum address to be tried on each port. By default try everything possible.
        returns: a possible way to initialise the stage by using each controller as two axes
        Note: it is not possible to detect whether a controller has one or two axes (channel).
        """ 
        if port:
            ports = [port]
        else:
            if os.name == "nt":
                ports = ["COM" + str(n) for n in range (0,8)]
            else:
                ports = glob.glob('/dev/ttyS?*') +  glob.glob('/dev/ttyUSB?*')
                
        found = []  # tuple of (name, dict (port=>port, axes =>list of addresses)
        for p in ports:
            try:
                addresses = PIRedStone.scan(p, max_add)
            except serial.SerialException:
                # not possible to use this port? next one!
                continue
            
            if addresses:
                arg = {}
                for add in addresses:
                    arg["axis" + str(add)] = (add, 0) # channel 0
                    arg["axis" + str(add)] = (add, 1) # channel 1
                found.append(("Actuator " + p, {"port": p, "axes": arg}))
        
        return found
    
    
    # Doer Thread:
    # Share a queue of actions with the interface
    # For each action in the queue: performs and wait until the action is finished
    # At the end of the action, call all the callbacks
    # action = (method, *args, {(callback, arg), ...})
     
    
    # Future:
    # Provides the interface for the clients to manipulate an (asynchronous) action 
    # they requested.
    # It follows http://docs.python.org/dev/library/concurrent.futures.html
    # Internally, it has a reference to the action in the action queue and to the
    # doer thread. 
    #
    # __init__() => cancel flag is False
    # cancel() => if action still in the queue, remove it, set cancel flag to True, Return True
    #           if action being under process. synchronously ask the doer thread to stop the move, set cancel flag to True, return True
    #           if action is over, return False
    # cancelled() => return cancel flag
    # running() => 
    # done() => if action not in the queue or under process, return True
    #           otherwise return False
    # result(timeout=None) => while action in queue, wait on the current action
    #                         if current action is the action, wait on the current action
    #                         return None (or any way to obtain the actual distance moved?)
    # exception(timeout=None) => do result(), return None or raise the same as result
    # add_done_callback(fn) => if done(): call fn(self) return
    #                          otherwise add the fn as a weakmethod to the action in the queue/current action (and the doer will call it)
                               
# vim:tabstop=4:shiftwidth=4:expandtab:spelllang=en_gb:spell:<|MERGE_RESOLUTION|>--- conflicted
+++ resolved
@@ -386,11 +386,7 @@
         """
         assert((0 <= axis) and (axis <= 1))
         assert((0 <= duration) and (duration <= 65535))
-<<<<<<< HEAD
         # doc says it's number of ms, but from experiments, it's number of ms - 1 
-=======
-        # doc says it's in ms, but from experiments, it's number of ms - 1 
->>>>>>> 54de7802
         # waittime == 1 => speed >> waittime == 2
         # 0 is 65536
         return"%dSW%d" % (axis + 1, duration + 1)
