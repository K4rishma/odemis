#-*- coding: utf-8 -*-
"""
@author: Rinze de Laat

Copyright © 2012-2013 Rinze de Laat, Delmic

This file is part of Odemis.

Odemis is free software: you can redistribute it and/or modify it under the
terms of the GNU General Public License version 2 as published by the Free
Software Foundation.

Odemis is distributed in the hope that it will be useful, but WITHOUT ANY
WARRANTY; without even the implied warranty of MERCHANTABILITY or FITNESS FOR A
PARTICULAR PURPOSE. See the GNU General Public License for more details.

You should have received a copy of the GNU General Public License along with
Odemis. If not, see http://www.gnu.org/licenses/.


### Purpose ###

This module contains classes to control the settings controls in the right
setting column of the user interface.


..NOTE:
    This module is a prime candidate for a refactoring session!!!

"""

import collections
import logging
import numbers
from odemis import model
import odemis.dataio
from odemis.gui.comp.combo import ComboBox
from odemis.gui.comp.foldpanelbar import FoldPanelItem
from odemis.gui.comp.radio import GraphicalRadioButtonControl
from odemis.gui.comp.slider import UnitIntegerSlider, UnitFloatSlider
import odemis.gui.comp.hist as hist
from odemis.gui.conf.settingspanel import CONFIG
import odemis.gui.util
from odemis.gui.util.widgets import VigilantAttributeConnector, AxisConnector
from odemis.model import getVAs, NotApplicableError, VigilantAttributeBase
from odemis.util.driver import reproduceTypedValue
from odemis.util.units import readable_str
import re
import time
import wx
from wx.lib.pubsub import pub

from odemis.gui.comp.file import FileBrowser, EVT_FILE_SELECT
import odemis.gui.comp.text as text
import odemis.gui.conf as guiconf
import odemis.util.units as utun


####### Utility functions #######
def choice_to_str(choice):
    if not isinstance(choice, collections.Iterable):
        choice = [unicode(choice)]
    return u" x ".join([unicode(c) for c in choice])

def traverse(seq_val):
    if isinstance(seq_val, collections.Iterable):
        for value in seq_val:
            for subvalue in traverse(value):
                yield subvalue
    else:
        yield seq_val

def bind_menu(se):
    """
    Add a menu to reset a setting entry to the original (current) value
    :param se: (SettingEntry)

    Note: se must have a valid label, ctrl and va at least
    """
    orig_val = se.va.value

    def reset_value(evt):
        se.va.value = orig_val
        wx.CallAfter(pub.sendMessage, 'setting.changed', setting_ctrl=se.ctrl)

    def show_reset_menu(evt):
        # No menu needed if value hasn't changed
        if se.va.value == orig_val:
            return # TODO: or display it greyed out?

        menu = wx.Menu()
        mi = wx.MenuItem(menu, wx.NewId(), 'Reset value')

        eo = evt.GetEventObject()
        eo.Bind(wx.EVT_MENU, reset_value, mi)

        menu.AppendItem(mi)
        eo.PopupMenu(menu)

    se.ctrl.Bind(wx.EVT_CONTEXT_MENU, show_reset_menu)
    se.label.Bind(wx.EVT_CONTEXT_MENU, show_reset_menu)


####### Classes #######

class SettingEntry(object):
    """
    Represents a setting entry in the panel. It merely associates the VA to
    the widgets that allow to control it.
    """
    # TODO: merge with VAC?
    def __init__(self, name, va=None, comp=None, label=None, ctrl=None, vac=None):
        """
        :param name: (string): name of the va in the component (as-is)
        :param va: (VA): the actual VigilanAttribute
        :param comp: (model.Component): the component that has this VA
        :param label: (wx.LabelTxt): a widget which displays the name of the VA
        :param ctrl: (wx.Window): a widget that allows to change the value
        :param vac: (VigilantAttributeController): the object that ensures the
            connection between the VA and the widget
        """

        self.name = name
        self.va = va
        self.comp = comp
        self.label = label
        self.ctrl = ctrl
        self.vac = vac

    def __repr__(self):
        msg = "Name: %s, label: %s, comp: %s, ctrl: %s"
        return msg % (self.name,
                      self.label.GetLabel() if self.label else None,
                      self.comp.name if self.comp else None,
                      type(self.ctrl) if self.ctrl else None)

    def highlight(self, active=True):
        """
        Highlight the setting entry (ie, the name label becomes bright coloured)
        active (boolean): whether it should be highlighted or not
        """
        if not self.label:
            return

        if active:
            self.label.SetForegroundColour(odemis.gui.FG_COLOUR_HIGHLIGHT)
        else:
            self.label.SetForegroundColour(odemis.gui.FG_COLOUR_MAIN)


class SettingsPanel(object):
    """ Settings base class which describes an indirect wrapper for
    FoldPanelItems.

    :param fold_panel: (FoldPanelItem) Parent window
    :param default_msg: (str) Text message which will be shown if the
        SettingPanel does not contain any child windows.
    :param highlight_change: (bool) If set to True, the values will be
        highlighted when they match the cached values.
    NOTE: Do not instantiate this class, but always inherit it.
    """

    def __init__(self, fold_panel, default_msg, highlight_change=False):

        assert isinstance(fold_panel, FoldPanelItem)

        self.fold_panel = fold_panel

        self.panel = wx.Panel(self.fold_panel)


        self.panel.SetBackgroundColour(odemis.gui.BG_COLOUR_MAIN)
        self.panel.SetForegroundColour(odemis.gui.FG_COLOUR_MAIN)

        self.highlight_change = highlight_change

        self._main_sizer = wx.BoxSizer()
        self._gb_sizer = wx.GridBagSizer(0, 0)

        self._gb_sizer.Add(wx.StaticText(self.panel, -1, default_msg), (0, 1))

        self.panel.SetForegroundColour(odemis.gui.FG_COLOUR_DIS)
        self.panel.SetForegroundColour(odemis.gui.FG_COLOUR_MAIN)

        self.panel.SetSizer(self._main_sizer)
        self._main_sizer.Add(self._gb_sizer,
                             proportion=1,
                             flag=wx.ALL | wx.EXPAND,
                             border=5)

        self.fold_panel.add_item(self.panel)

        self._gb_sizer.AddGrowableCol(1)

        self.num_entries = 0
        self.entries = [] # list of SettingEntry

    def Hide(self, *args, **kwargs):
        self.panel.Hide(*args, **kwargs)

    def Show(self, *args, **kwargs):
        self.panel.Show(*args, **kwargs)

    def IsShown(self):
        return self.panel.IsShown()

    def pause(self):
        """ Pause VigilantAttributeConnector related control updates """
        for entry in self.entries:
            if entry.vac:
                entry.vac.pause()

    def resume(self):
        """ Pause VigilantAttributeConnector related control updates """
        for entry in self.entries:
            if entry.vac:
                entry.vac.resume()

    def enable(self, enabled):
        for entry in self.entries:
            if entry.ctrl:
                entry.ctrl.Enable(enabled)

    def _clear(self):
        """ Remove default 'no content' label """
        if self.num_entries == 0:
            cl = self.panel.GetChildren()
            if cl:
                cl[0].Destroy()

    def clear(self):
        """ Remove all entries"""
        if self.num_entries > 0:
            for c in self.panel.GetChildren():
                c.Destroy()
            self.num_entries = 0

    def _label_to_human(self, label):
        """ Converts a camel-case label into a human readable one
        """
        # add space after each upper case
        # then, make the first letter uppercase and all the other ones lowercase
        return re.sub(r"([A-Z])", r" \1", label).capitalize()

    def _determine_default_control(self, va):
        """ Determine the default control to use to represent a vigilant
        attribute in the settings panel.
        va (VigillantAttribute)
        return (odemis.gui.CONTROL_*)
        """
        if not va:
            logging.warn("No VA provided!")
            return odemis.gui.CONTROL_NONE

        if va.readonly:
            # Uncomment this line to hide Read only VAs by default
            # return odemis.gui.CONTROL_NONE
            return odemis.gui.CONTROL_LABEL
        else:
            try:
                # This statement will raise an exception when no choices are
                # present
                logging.debug("found choices %s", va.choices)

                max_items = 5
                max_len = 5
                # If there are too many choices, or their values are too long
                # in string representation, use a dropdown box

                choices_str = "".join([str(c) for c in va.choices])
                if len(va.choices) <= 1:
                    # not much choices really
                    return odemis.gui.CONTROL_LABEL
                elif (len(va.choices) < max_items and
                      len(choices_str) < max_items * max_len):
                    return odemis.gui.CONTROL_RADIO
                else:
                    return odemis.gui.CONTROL_COMBO
            except (AttributeError, NotApplicableError):
                pass

            try:
                # An exception will be raised if no range attribute is found
                logging.debug("found range %s", va.range)
                # TODO: if unit is "s" => scale=exp
                if isinstance(va.value, (int, long, float)):
                    return odemis.gui.CONTROL_SLIDER
            except (AttributeError, NotApplicableError):
                pass

            # Return default control
            return odemis.gui.CONTROL_TEXT

    def _get_va_meta(self, comp, va, conf):
        """ Retrieve the range and choices values from the vigilant attribute
        or override them with the values provided in the configuration.
        """

        r = conf.get("range", (None, None))
        minv, maxv = (None, None)
        try:
            if callable(r):
                minv, maxv = r(comp, va, conf)
            elif r == (None, None):
                minv, maxv = va.range
            else: # merge
                # TODO: handle iterables
                minv, maxv = r
                minv, maxv = max(minv, va.range[0]), min(maxv, va.range[1])
        except (AttributeError, NotApplicableError):
            pass

        # Ensure the range encompasses the current value
        if minv is not None and maxv is not None:
            val = va.value
            if isinstance(val, numbers.Real):
                minv, maxv = min(minv, val), max(maxv, val)

        choices = conf.get("choices", None)
        try:
            if callable(choices):
                choices = choices(comp, va, conf)
            elif choices is None:
                choices = va.choices
            else: # merge = intersection
                # TODO: if va.range but no va.choices, ensure that
                # choices is within va.range
                choices &= va.choices
        except (AttributeError, NotApplicableError):
            pass

        # Get unit from config, vattribute or use an empty one
        unit = conf.get('unit', va.unit or "")

        return minv, maxv, choices, unit

    def add_label(self, label, value=None, selectable=True):
        """ Adds a label to the settings panel, accompanied by an immutable
        value if one's provided.

        value (None or stringable): value to display after the label
        selectable (boolean): whether the value can be selected by the user
          (iow, copy/pasted)
        returns (SettingEntry): the new SettingEntry created
        """
        self._clear()
        # Create label
        lbl_ctrl = wx.StaticText(self.panel, wx.ID_ANY, unicode(label))
        self._gb_sizer.Add(lbl_ctrl, (self.num_entries, 0),
                           flag=wx.ALL | wx.ALIGN_CENTER_VERTICAL, border=5)

        if value and not selectable:
            value_ctrl = wx.StaticText(self.panel, label=unicode(value))
            value_ctrl.SetForegroundColour(odemis.gui.FG_COLOUR_DIS)
            self._gb_sizer.Add(value_ctrl, (self.num_entries, 1),
                               flag=wx.ALL, border=5)
        elif value and selectable:
            value_ctrl = wx.TextCtrl(self.panel, value=unicode(value),
                                     style=wx.BORDER_NONE | wx.TE_READONLY)
            value_ctrl.SetForegroundColour(odemis.gui.FG_COLOUR_DIS)
            value_ctrl.SetBackgroundColour(odemis.gui.BG_COLOUR_MAIN)
            self._gb_sizer.Add(value_ctrl, (self.num_entries, 1),
                               flag=wx.ALL | wx.EXPAND | wx.ALIGN_CENTER_VERTICAL,
                               border=5)
        else:
            value_ctrl = None

        ne = SettingEntry(name=label, label=lbl_ctrl, ctrl=value_ctrl)
        self.entries.append(ne)
        self.num_entries += 1

        return ne

    def add_browse_button(self, label, label_tl=None, clearlabel=None):
        self._clear()

        # Create label
        lbl_ctrl = wx.StaticText(self.panel, wx.ID_ANY, unicode(label))
        if label_tl:
            lbl_ctrl.SetToolTipString(label_tl)
        self._gb_sizer.Add(lbl_ctrl, (self.num_entries, 0),
                           flag=wx.ALL | wx.ALIGN_CENTER_VERTICAL, border=5)

        config = guiconf.get_acqui_conf()

        value_ctrl = FileBrowser(self.panel,
                                 style=wx.BORDER_NONE | wx.TE_READONLY,
                                 clear_label=clearlabel,
                                 clear_btn=(clearlabel != None),
                                 default_dir=config.last_path)
        value_ctrl.SetForegroundColour(odemis.gui.FG_COLOUR_EDIT)
        value_ctrl.SetBackgroundColour(odemis.gui.BG_COLOUR_MAIN)

        self._gb_sizer.Add(value_ctrl,
                           (self.num_entries, 1),
                           flag=wx.ALL | wx.EXPAND | wx.ALIGN_CENTER_VERTICAL,
                           border=5)

        # Add the corresponding setting entry
        ne = SettingEntry(name=label, label=lbl_ctrl, ctrl=value_ctrl)
        self.entries.append(ne)
        self.num_entries += 1

        return ne

    def add_divider(self):
        line = wx.StaticLine(self.panel, size=(-1, 1))
        self._gb_sizer.Add(
                line,
                (self.num_entries, 0),
                span=(1, 2),
                flag=wx.ALL | wx.EXPAND,
                border=5
        )
        self.num_entries += 1


    def add_value(self, name, vigil_attr, comp, conf=None):
        """ Add a name/value pair to the settings panel.

        :param name: (string): name of the value
        :param vigil_attr: (VigilantAttribute)
        :param comp: (Component): the component that contains this VigilantAttribute
        :param conf: ({}): Configuration items that may override default settings
        """
        assert isinstance(vigil_attr, VigilantAttributeBase)

        # If no conf provided, set it to an empty dictionary
        conf = conf or {}

        # Get the range and choices
        min_val, max_val, choices, unit = self._get_va_meta(comp,
                                                            vigil_attr,
                                                            conf)

        format = conf.get("format", True)

        if choices:
            # choice_fmt is an iterable of tuples: choice -> formatted choice
            # (like a dict, but keeps order)
            if isinstance(choices, dict):
                # it's then already value -> string (user-friendly display)
                choices_fmt = choices.items()
            elif (format and len(choices) > 1 and
                  all([isinstance(c, numbers.Real) for c in choices])):
                # choices = sorted(choices)
                fmt, prefix = utun.si_scale_list(choices)
                choices_fmt = zip(choices, [u"%g" % c for c in fmt])
                unit = prefix + unit
            else:
                choices_fmt = [(c, choice_to_str(c)) for c in choices]

            choices_fmt = sorted(choices_fmt) # sort 2-tuples = according to first value in tuple

        # Get the defined type of control or assign a default one
        try:
            control_type = conf['control_type']
        except KeyError:
            control_type = self._determine_default_control(vigil_attr)

        # Change radio type to fitting type depending on its content
        if control_type == odemis.gui.CONTROL_RADIO:
            if len(choices_fmt) <= 1: # only one choice => force label
                control_type = odemis.gui.CONTROL_LABEL
            elif len(choices_fmt) > 10: # too many choices => combo
                control_type = odemis.gui.CONTROL_COMBO
            else:
                # choices names too long => combo
                max_len = max([len(f) for _, f in choices_fmt])
                if max_len > 6:
                    control_type = odemis.gui.CONTROL_COMBO

        # Special case, early stop
        if control_type == odemis.gui.CONTROL_NONE:
            # No value, not even label
            # Just an empty entry, so that the settings are saved during acquisition
            ne = SettingEntry(name, vigil_attr, comp)
            self.entries.append(ne)
            # don't increase num_entries, as it doesn't add any graphical element
            return

        # Remove any 'empty panel' warning
        self._clear()

        # Format label
        label = conf.get('label', self._label_to_human(name))
        # Add the label to the panel
        lbl_ctrl = wx.StaticText(self.panel, -1, u"%s" % label)
        self._gb_sizer.Add(lbl_ctrl, (self.num_entries, 0), flag=wx.ALL | wx.ALIGN_CENTER_VERTICAL, border=5)

        # the Vigilant Attribute Connector connects the wx control to the
        # vigilant attribute.
        vac = None

        logging.debug("Adding VA %s", label)
        # Create the needed wxPython controls
        if control_type == odemis.gui.CONTROL_LABEL:
            new_ctrl, vac = self._create_label(self.panel, vigil_attr, unit)

        elif control_type == odemis.gui.CONTROL_TEXT:
            # TODO: should be a free entry text, like combobox
            new_ctrl = wx.TextCtrl(self.panel, style=wx.BORDER_NONE | wx.TE_READONLY)
            new_ctrl.SetForegroundColour(odemis.gui.FG_COLOUR_DIS)
            new_ctrl.SetBackgroundColour(odemis.gui.BG_COLOUR_MAIN)

            val = vigil_attr.value # only format if it's a number
            if (isinstance(val, (int, long, float)) or
                (isinstance(val, collections.Iterable) and len(val) > 0
                  and isinstance(val[0], (int, long, float)))
                ):
                def format_value(value, unit=unit):
                    new_ctrl.SetValue(readable_str(value, unit, sig=3))
            else:
                format_value = None
            vac = VigilantAttributeConnector(vigil_attr,
                                             new_ctrl,
                                             format_value)

        elif control_type == odemis.gui.CONTROL_SLIDER:
            # The slider is accompanied by an extra number text field

            if "type" in conf:
                if conf["type"] == "integer":
                    klass = UnitIntegerSlider
                else:
                    klass = UnitFloatSlider
            else:
                # guess from value(s)
                known_values = [vigil_attr.value, min_val, max_val]
                if choices is not None:
                    known_values.extend(list(choices))
                if any(isinstance(v, float) for v in known_values):
                    klass = UnitFloatSlider
                else:
                    klass = UnitIntegerSlider

            new_ctrl = klass(self.panel,
                             value=vigil_attr.value,
                             min_val=min_val,
                             max_val=max_val,
                             scale=conf.get('scale', None),
                             unit=unit,
                             t_size=(50, -1),
                             accuracy=conf.get('accuracy', 4))

            vac = VigilantAttributeConnector(vigil_attr,
                                             new_ctrl,
                                             events=wx.EVT_SLIDER)

            new_ctrl.Bind(wx.EVT_SLIDER, self.on_setting_changed)

        elif control_type == odemis.gui.CONTROL_INT:
            if unit == "": # don't display unit prefix if no unit
                unit = None
            new_ctrl = text.UnitIntegerCtrl(self.panel,
                                            style=wx.NO_BORDER,
                                            unit=unit,
                                            min_val=min_val,
                                            max_val=max_val,
                                            choices=choices)
            new_ctrl.SetForegroundColour(odemis.gui.FG_COLOUR_EDIT)
            new_ctrl.SetBackgroundColour(self.panel.GetBackgroundColour())

            vac = VigilantAttributeConnector(vigil_attr,
                                             new_ctrl,
                                             events=wx.EVT_COMMAND_ENTER)

            new_ctrl.Bind(wx.EVT_COMMAND_ENTER, self.on_setting_changed)
            # new_ctrl.Bind(wx.EVT_TEXT, self.on_setting_changed)


        elif control_type == odemis.gui.CONTROL_FLT:
            if unit == "": # don't display unit prefix if no unit
                unit = None
            new_ctrl = text.UnitFloatCtrl(self.panel,
                                          style=wx.NO_BORDER,
                                          unit=unit,
                                          min_val=min_val,
                                          max_val=max_val,
                                          choices=choices,
                                          accuracy=conf.get('accuracy', 5))
            new_ctrl.SetForegroundColour(odemis.gui.FG_COLOUR_EDIT)
            new_ctrl.SetBackgroundColour(self.panel.GetBackgroundColour())

            vac = VigilantAttributeConnector(vigil_attr,
                                             new_ctrl,
                                             events=wx.EVT_COMMAND_ENTER)

            new_ctrl.Bind(wx.EVT_COMMAND_ENTER, self.on_setting_changed)
            # new_ctrl.Bind(wx.EVT_TEXT, self.on_setting_changed)

        elif control_type == odemis.gui.CONTROL_RADIO:
            new_ctrl = GraphicalRadioButtonControl(
                                    self.panel,
                                    - 1,
                                    size=(-1, 16),
                                    choices=[c for c, _ in choices_fmt],
                                    style=wx.NO_BORDER,
                                    labels=[f for _, f in choices_fmt],
                                    units=unit)

            if conf.get('type', None) == "1d_binning":
                # need to convert back and forth between 1D and 2D
                # from 2D to 1D (just pick X)
                def radio_set(value, ctrl=new_ctrl):
                    v = value[0]
                    logging.debug("Setting Radio value to %d", v)
                    # it's fine to set a value not in the choices, it will
                    # just not set any of the buttons.
                    return ctrl.SetValue(v)

                # from 1D to 2D (both identical)
                def radio_get(ctrl=new_ctrl):
                    value = ctrl.GetValue()
                    return (value, value)
            elif conf.get('type', None) == "1std_binning":
                # need to convert back and forth between 1D and 2D
                # from 2D to 1D (just pick X)
                def radio_set(value, ctrl=new_ctrl):
                    v = value[0]
                    logging.debug("Setting Radio value to %d", v)
                    # it's fine to set a value not in the choices, it will
                    # just not set any of the buttons.
                    return ctrl.SetValue(v)

                # from 1D to 2D (don't change dimensions >1)
                def radio_get(ctrl=new_ctrl, va=vigil_attr):
                    value = ctrl.GetValue()
                    new_val = list(va.value)
                    new_val[0] = value
                    return new_val
            else:
                radio_get = None
                radio_set = None

            vac = VigilantAttributeConnector(vigil_attr,
                                             new_ctrl,
                                             va_2_ctrl=radio_set,
                                             ctrl_2_va=radio_get,
                                             events=wx.EVT_BUTTON)

            new_ctrl.Bind(wx.EVT_BUTTON, self.on_setting_changed)

        elif control_type == odemis.gui.CONTROL_COMBO:

            new_ctrl = ComboBox(
                        self.panel,
                        wx.ID_ANY,
                        value='', pos=(0, 0), size=(100, 16),
                        style=wx.BORDER_NONE | wx.TE_PROCESS_ENTER)

            def _eat_event(evt):
                """ Quick and dirty empty function used to 'eat'
                mouse wheel events
                """
                # TODO: This solution only makes sure that the control's value
                # doesn't accidentally get altered when it gets hit by a mouse
                # wheel event. However, it also stop the event from propagating
                # so the containing scrolled window will not scroll either.
                # (If the event is skipped, the control will change value again)
                pass

            new_ctrl.Bind(wx.EVT_MOUSEWHEEL, _eat_event)

            # Set choices
            for choice, formatted in choices_fmt:
                new_ctrl.Append(u"%s %s" % (formatted, unit), choice)

            # A small wrapper function makes sure that the value can
            # be set by passing the actual value (As opposed to the text label)
            def cb_set(value, ctrl=new_ctrl, unit=unit):
                for i in range(ctrl.Count):
                    if ctrl.GetClientData(i) == value:
                        logging.debug("Setting ComboBox value to %s", ctrl.Items[i])
                        return ctrl.SetValue(ctrl.Items[i])
                else:
                    logging.debug("No existing label found for value %s", value)
                    # entering value as free text
                    txt = readable_str(value, unit)
                    return ctrl.SetValue(txt)

            # equivalent wrapper function to retrieve the actual value
            def cb_get(ctrl=new_ctrl, va=vigil_attr):
                value = ctrl.GetValue()
                # Try to use the predefined value if it's available
                for i in range(ctrl.Count):
                    if ctrl.Items[i] == value:
                        logging.debug("Getting CB value %s", ctrl.GetClientData(i))
                        return ctrl.GetClientData(i)
                else:
                    logging.debug("Trying to parse CB free value %s", value)
                    cur_val = va.value
                    # Try to find a good corresponding value inside the string
                    new_val = reproduceTypedValue(cur_val, value)
                    if isinstance(new_val, collections.Iterable):
                        # be less picky, by shortening the number of values if it's too many
                        new_val = new_val[:len(cur_val)]

                    # if it ends up being the same value as before the CB will
                    # not update, so force it now
                    if cur_val == new_val:
                        cb_set(cur_val)
                    return new_val

            vac = VigilantAttributeConnector(
                    vigil_attr,
                    new_ctrl,
                    va_2_ctrl=cb_set,
                    ctrl_2_va=cb_get,
                    events=(wx.EVT_COMBOBOX, wx.EVT_TEXT_ENTER))

            new_ctrl.Bind(wx.EVT_COMBOBOX, self.on_setting_changed)
            new_ctrl.Bind(wx.EVT_TEXT_ENTER, self.on_setting_changed)

        else:
            logging.error("Unknown control type %s", control_type)

        self._gb_sizer.Add(new_ctrl, (self.num_entries, 1),
                        flag=wx.ALL | wx.EXPAND | wx.ALIGN_CENTER_VERTICAL, border=5)

        ne = SettingEntry(name, vigil_attr, comp, lbl_ctrl, new_ctrl, vac)
        self.entries.append(ne)
        self.num_entries += 1

        if self.highlight_change:
            bind_menu(ne)

        self.fold_panel.Parent.Layout()

        return ne

    def _create_label(self, panel, vigil_attr, unit):
        # Read only value
        new_ctrl = wx.TextCtrl(panel, style=wx.BORDER_NONE | wx.TE_READONLY)
        new_ctrl.SetForegroundColour(odemis.gui.FG_COLOUR_DIS)
        new_ctrl.SetBackgroundColour(odemis.gui.BG_COLOUR_MAIN)

        val = vigil_attr.value # only format if it's a number
        if (isinstance(val, (int, long, float)) or
            (isinstance(val, collections.Iterable) and len(val) > 0
              and isinstance(val[0], (int, long, float)))
            ):
            def format_value(value, unit=unit):
                new_ctrl.SetValue(readable_str(value, unit, sig=3))
        else:
            format_value = None
        vac = VigilantAttributeConnector(vigil_attr,
                                         new_ctrl,
                                         format_value)

        return new_ctrl, vac

    def add_axis(self, name, comp, conf=None):
        """
        Add a widget to the setting panel to control an axis

        :param name: (string): name of the axis
        :param comp: (Component): the component that contains this axis
        :param conf: ({}): Configuration items that may override default settings
        """
        # If no conf provided, set it to an empty dictionary
        conf = conf or {}

        # Format label
        label = conf.get('label', self._label_to_human(name))
        # Add the label to the panel
        lbl_ctrl = wx.StaticText(self.panel, -1, u"%s" % label)
        self._gb_sizer.Add(lbl_ctrl, (self.num_entries, 0),
                           flag=wx.ALL | wx.ALIGN_CENTER_VERTICAL, border=5)

        logging.debug("Adding Axis control %s", label)

        ad = comp.axes[name]
        pos = comp.position.value[name]
        unit = ad.unit

        # If axis has .range (continuous) => slider
        # If axis has .choices (enumerated) => combo box
        if hasattr(ad, "range"):
            minv, maxv = ad.range

            new_ctrl = UnitFloatSlider(self.panel,
                             value=pos,
                             min_val=minv,
                             max_val=maxv,
                             unit=unit,
                             t_size=(50, -1),
                             accuracy=conf.get('accuracy', 3))

            # don't bind to wx.EVT_SLIDER, which happens as soon as the slider moves,
            # but to EVT_SCROLL_CHANGED, which happens when the user has made his
            # mind. This avoid too many unnecessary actuator moves and disabling the
            # widget too early.
            ac = AxisConnector(name, comp, new_ctrl, events=wx.EVT_SCROLL_CHANGED)
        else:
            # format the choices
            choices = ad.choices
            if isinstance(choices, dict):
                # it's then already value -> string (user-friendly display)
                choices_fmt = choices.items()
            elif (unit and len(choices) > 1 and
                  all([isinstance(c, numbers.Real) for c in choices])):
                fmt, prefix = utun.si_scale_list(choices)
                choices_fmt = zip(choices, [u"%g" % c for c in fmt])
                unit = prefix + unit
            else:
                choices_fmt = [(c, choice_to_str(c)) for c in choices]

            choices_fmt = sorted(choices_fmt) # sort 2-tuples = according to first value in tuple

            new_ctrl = ComboBox(
                        self.panel,
                        wx.ID_ANY,
                        value='', pos=(0, 0), size=(100, 16),
                        # FIXME: should be readonly, but it fails with GetInsertionPoint
                        style=wx.BORDER_NONE | wx.TE_PROCESS_ENTER | wx.CB_READONLY)

            def _eat_event(evt):
                """ Quick and dirty empty function used to 'eat'
                mouse wheel events
                """
                pass
            new_ctrl.Bind(wx.EVT_MOUSEWHEEL, _eat_event)

            # Set choices
            if unit is None:
                unit = ""
            for choice, formatted in choices_fmt:
                new_ctrl.Append(u"%s %s" % (formatted, unit), choice)

            # A small wrapper function makes sure that the value can
            # be set by passing the actual value (As opposed to the text label)
            def cb_set(value, ctrl=new_ctrl, unit=unit):
                for i in range(ctrl.Count):
                    if ctrl.GetClientData(i) == value:
                        logging.debug("Setting ComboBox value to %s", ctrl.Items[i])
                        return ctrl.SetValue(ctrl.Items[i])
                else:
                    logging.warning("No existing label found for value %s", value)
                    return ctrl.GetValue()

            # equivalent wrapper function to retrieve the actual value
            def cb_get(ctrl=new_ctrl, name=name):
                value = ctrl.GetValue()
                # Try to use the predefined value if it's available
                for i in range(ctrl.Count):
                    if ctrl.Items[i] == value:
                        logging.debug("Getting CB value %s", ctrl.GetClientData(i))
                        return ctrl.GetClientData(i)
                else:
                    logging.error("Failed to find value %s for axis %s", value, name)

            ac = AxisConnector(name, comp, new_ctrl,
                                pos_2_ctrl=cb_set,
                                ctrl_2_pos=cb_get,
                                events=(wx.EVT_COMBOBOX, wx.EVT_TEXT_ENTER))

        self._gb_sizer.Add(new_ctrl, (self.num_entries, 1),
                           flag=wx.ALL | wx.EXPAND | wx.ALIGN_CENTER_VERTICAL,
                           border=5)
        # AxisConnector follows VigilantAttributeConnector interface, so can be
        # used (duck typing).
        ne = SettingEntry(name, None, comp, lbl_ctrl, new_ctrl, ac)
        self.entries.append(ne)
        self.num_entries += 1

        if self.highlight_change:
            bind_menu(ne)

        self.fold_panel.Parent.Layout()

    def add_widgets(self, *wdg):
        """
        Adds a widget at the end of the panel, on the whole width
        wdg (wxWindow): the widgets to add (max 2)
        """
        # if only one widget: span over all the panel width
        if len(wdg) == 1:
            span = (1, 2)
        else:
            span = wx.DefaultSpan

        for i, w in enumerate(wdg):
            self._gb_sizer.Add(w, (self.num_entries, i), span=span,
                               flag=wx.ALL | wx.EXPAND,
                               border=5)
        self.num_entries += 1

    def add_metadata(self, key, value):
        """
        Adds an entry representing specific metadata. According to the
         metadata key, the right representation is used for the value.
        key (model.MD_*): the metadata key
        value (depends on the metadata): the value to display
        """
        # By default the key is a nice user-readable string
        label = unicode(key)

        # Convert value to a nice string according to the metadata type
        try:
            if key == model.MD_ACQ_DATE:
                # convert to a date using the user's preferences
                nice_str = time.strftime(u"%c", time.localtime(value))
            else:
                # Still try to beautify a bit if it's a number
                if (isinstance(value, (int, long, float)) or
                    (isinstance(value, collections.Iterable) and len(value) > 0
                      and isinstance(value[0], (int, long, float)))
                    ):
                    nice_str = readable_str(value, sig=3)
                else:
                    nice_str = unicode(value)
        except Exception:
            logging.exception("Trying to convert metadata %s", key)
            nice_str = "N/A"

        self.add_label(label, nice_str)

    def on_setting_changed(self, evt):
        logging.debug("Setting has changed")
        evt_obj = evt.GetEventObject()
        # Make sure the message is sent form the main thread
        wx.CallAfter(pub.sendMessage, 'setting.changed', setting_ctrl=evt_obj)
        evt.Skip()

    def Refresh(self):
        self.panel.Layout()

        p = self.panel.Parent
        while p:
            if isinstance(p, wx.ScrolledWindow):
                p.FitInside()
                p = None
            else:
                p = p.Parent

class SemSettingsPanel(SettingsPanel):
    pass

class OpticalSettingsPanel(SettingsPanel):
    pass

class AngularSettingsPanel(SettingsPanel):
    pass

class SpectrumSettingsPanel(SettingsPanel):
    pass

class FileInfoSettingsPanel(SettingsPanel):
    pass

class SettingsBarController(object):
    """ The main controller class for the settings panel in the live view and
    acquisition frame.

    This class can be used to set, get and otherwise manipulate the content
    of the setting panel.
    """

    def __init__(self, tab_data, highlight_change=False):
        self._tab_data_model = tab_data
        self.settings_panels = []

        # TODO: see if we need to listen to main.is_acquiring, and automatically
        # pause + enable. For now, it's done by the acquisition controllers,
        # and it avoids pausing the settings controllers from other tabs.

    def pause(self):
        """ Pause VigilantAttributeConnector related control updates """
        for panel in self.settings_panels:
            panel.pause()

    def resume(self):
        """ Resume VigilantAttributeConnector related control updates """
        for panel in self.settings_panels:
            panel.resume()

    @property
    def entries(self):
        """
        A list of all the setting entries of all the panels
        """
        entries = []
        for panel in self.settings_panels:
            entries.extend(panel.entries)
        return entries

    def get_entry(self, name):
        """ TODO: not very useful, because name are not unique """
        for panel in self.settings_panels:
            for entry in panel.entries:
                if entry.name == name:
                    return entry
        return None

    def enable(self, enabled):
        for panel in self.settings_panels:
            panel.enable(enabled)

    def add_component(self, label, comp, panel):

        self.settings_panels.append(panel)

        try:
            name = "Name" # for exception handling only
            # We no longer display the component name
            # panel.add_label(label, comp.name, selectable=False)
            vigil_attrs = getVAs(comp)
            for name, value in vigil_attrs.items():
                if comp.role in CONFIG and name in CONFIG[comp.role]:
                    conf = CONFIG[comp.role][name]
                else:
                    logging.info("No config found for %s: %s", comp.role, name)
                    conf = None
                panel.add_value(name, value, comp, conf)
        except TypeError:
            msg = "Error adding %s setting for: %s"
            logging.exception(msg, comp.name, name)

    def add_stream(self, stream):
        pass


class SecomSettingsController(SettingsBarController):

    def __init__(self, parent_frame, tab_data, highlight_change=False):
        super(SecomSettingsController, self).__init__(tab_data,
                                                      highlight_change)
        main_data = tab_data.main

        self._sem_panel = SemSettingsPanel(
                                    parent_frame.fp_settings_secom_sem,
                                    "No SEM found",
                                    highlight_change)

        self._optical_panel = OpticalSettingsPanel(
                                    parent_frame.fp_settings_secom_optical,
                                    "No optical microscope found",
                                    highlight_change)

        # Query Odemis daemon (Should move this to separate thread)
        if main_data.ccd:
            self.add_component("Camera",
                                main_data.ccd,
                                self._optical_panel)

            if main_data.light:
                self._optical_panel.add_divider()

                self._optical_panel.add_value(
                                        "power",
                                        main_data.light.power,
                                        main_data.light,
                                        CONFIG["light"]["power"]
                                        )

        if main_data.ebeam:
            self.add_component("SEM", main_data.ebeam, self._sem_panel)

class LensAlignSettingsController(SettingsBarController):

    def __init__(self, parent_frame, tab_data, highlight_change=False):
        super(LensAlignSettingsController, self).__init__(tab_data,
                                                          highlight_change)
        main_data = tab_data.main

        self._sem_panel = SemSettingsPanel(
                                    parent_frame.fp_lens_sem_settings,
                                    "No SEM found",
                                    highlight_change)

        self._optical_panel = OpticalSettingsPanel(
                                    parent_frame.fp_lens_opt_settings,
                                    "No optical microscope found",
                                    highlight_change)

        # Query Odemis daemon (Should move this to separate thread)
        if main_data.ccd:
            self.add_component("Camera",
                                main_data.ccd,
                                self._optical_panel)

        # TODO: allow to change light.power

        if main_data.ebeam:
            self.add_component("SEM", main_data.ebeam, self._sem_panel)

class SparcSettingsController(SettingsBarController):

    def __init__(self, parent_frame, tab_data, highlight_change=False,
                 spec_stream=None, ar_stream=None):
        super(SparcSettingsController, self).__init__(tab_data,
                                                      highlight_change)
        main_data = tab_data.main

        self._sem_panel = SemSettingsPanel(
                                    parent_frame.fp_settings_sparc_sem,
                                    "No SEM found",
                                    highlight_change)
        self._angular_panel = AngularSettingsPanel(
                                    parent_frame.fp_settings_sparc_angular,
                                    "No angular camera found",
                                    highlight_change)
        self._spectrum_panel = SpectrumSettingsPanel(
                                    parent_frame.fp_settings_sparc_spectrum,
                                    "No spectrometer found",
                                    highlight_change)

        # Somewhat of a hack to get direct references to a couple of controls
        self.angular_rep_ent = None
        self.spectro_rep_ent = None
        self.spec_pxs_ent = None

        if main_data.ebeam:
            self.add_component(
                    "SEM",
                    main_data.ebeam,
                    self._sem_panel
            )

        if main_data.spectrometer:
            self.add_component(
                    "Spectrometer",
                    main_data.spectrometer,
                    self._spectrum_panel
            )

            self._spectrum_panel.add_divider()
            if spec_stream:
                self.spectro_rep_ent = self._spectrum_panel.add_value(
                                            "repetition",
                                            spec_stream.repetition,
                                            None,  #component
                                            CONFIG["streamspec"]["repetition"])
                spec_stream.roi.subscribe(self.on_spec_roi)

                self.spec_pxs_ent = self._spectrum_panel.add_value(
                                            "pixelSize",
                                            spec_stream.pixelSize,
                                            None,  #component
                                            CONFIG["streamspec"]["pixelSize"])
            else:
                logging.warning("Spectrometer available, but no spectrum "
                                "stream provided")


            # Add spectrograph control if available
            if main_data.spectrograph:
                # Without the "wavelength" axis, it's boring
                if "wavelength" in main_data.spectrograph.axes:
                    self._spectrum_panel.add_axis(
                        "wavelength",
                        main_data.spectrograph,
                        CONFIG["spectrograph"]["wavelength"])
                if "grating" in main_data.spectrograph.axes:
                    self._spectrum_panel.add_axis(
                        "grating",
                        main_data.spectrograph,
                        CONFIG["spectrograph"]["grating"])

            # Add a intensity/time graph
            self.spec_graph = hist.Histogram(self._spectrum_panel.panel,
                                        size=(-1, 40))
            self.spec_graph.SetBackgroundColour("#000000")
            self._spectrum_panel.add_widgets(self.spec_graph)
            # the "Mean" value bellow the graph
            lbl_mean = wx.StaticText(self._spectrum_panel.panel, label="Mean")
            tooltip_txt = "Average intensity value of the last image"
            lbl_mean.SetToolTipString(tooltip_txt)
            self.txt_mean = wx.TextCtrl(self._spectrum_panel.panel, style=wx.BORDER_NONE | wx.TE_READONLY)
            self.txt_mean.SetForegroundColour(odemis.gui.FG_COLOUR_DIS)
            self.txt_mean.SetBackgroundColour(odemis.gui.BG_COLOUR_MAIN)
            self.txt_mean.SetToolTipString(tooltip_txt)
            self._spectrum_panel.add_widgets(lbl_mean, self.txt_mean)

        else:
            parent_frame.fp_settings_sparc_spectrum.Hide()

        if main_data.ccd:
            self.add_component("Camera", main_data.ccd, self._angular_panel)

            self._angular_panel.add_divider()
            if ar_stream is not None:
                self.angular_rep_ent = self._angular_panel.add_value(
                                        "repetition",
                                        ar_stream.repetition,
                                        None,  #component
                                        CONFIG["streamar"]["repetition"])

                ar_stream.roi.subscribe(self.on_ar_roi)

            else:
                logging.warning("AR camera available, but no AR stream provided")

        else:
            parent_frame.fp_settings_sparc_angular.Hide()

<<<<<<< HEAD
=======
    def on_spec_roi(self, roi):
        self._on_roi(roi, self.spectro_rep_ent.va, self.spectro_rep_ent.ctrl)

    def on_ar_roi(self, roi):
        self._on_roi(roi, self.angular_rep_ent.va, self.angular_rep_ent.ctrl)

    def _on_roi(self, roi, rep_va, rep_ctrl):
        """ Recalculate the repitition presets according to the ROI ratio """

        l, t, r, b = roi
        if r - l != 0:
            ratio = abs(b - t) / abs(r - l)

            # Get the boundaries for clipping
            range_h_min = rep_va.range[0][0]
            range_h_max = rep_va.range[1][1]

            for i, _ in enumerate(rep_ctrl.GetItems()):
                choice = rep_ctrl.GetClientData(i)
                if choice != (1, 1):
                    new_height = int(choice[0] * ratio)

                    if range_h_min <= new_height <= range_h_max:
                        choice = (choice[0], new_height)
                    else:
                        choice = (choice[0], range_h_max)

                    rep_ctrl.Insert(u"%spx x %spx" % choice, i, choice)
                    rep_ctrl.Delete(i + 1)

    def on_acquisition(self, is_acquiring):
        self.enable(not is_acquiring)

>>>>>>> db87ceec
class AnalysisSettingsController(SettingsBarController):
    """ Control the widgets/settings in the right column of the analysis tab """

    def __init__(self, parent, tab_data):
        super(AnalysisSettingsController, self).__init__(tab_data)

        self.parent = parent
        # Gui data model
        self.tab_data = tab_data

        # We add 3 different panels so, they can each be hidden/shown
        # individually
        self._pnl_acqfile = None
        self._pnl_arfile = None
        self._arfile_ctrl = None
        self._pnl_specfile = None
        self._specfile_ctrl = None

        self._create_controls()

        # Subscribe to the VAs that influence how the settings look.
        # All these VAs contain FileInfo object
        tab_data.acq_fileinfo.subscribe(self.on_acqfile_change, init=True)

        # The following two can be replaced by callables taking a unicode and
        # returning a unicode (or raising a ValueError exception). They are
        # "filters" on what value can be accepted when changing the calibration
        # files. (Typically, the tab controller will put some of its functions)
        self.setter_ar_file = None
        self.setter_spec_file = None

    def _create_controls(self):
        """ Create the default controls

        We create a Panel for each group of controls that we need to be able
        to show and hide separately.

        ** AR background and Spectrum efficiency compensation **

        These two controls are linked using VAs in the tab_data model.

        The controls are also linked to the VAs using event handlers, so that
        they can pass on their changing data.
        """

        ### Panel containing information about the acquisition file
        self._pnl_acqfile = FileInfoSettingsPanel(self.parent.fp_fileinfo,
                                                  "No file loaded")

        ### Panel with AR background file information
        # It's displayed only if there are AR streams (handled by the tab cont)
        self._pnl_arfile = FileInfoSettingsPanel(self.parent.fp_fileinfo, "")
        self._arfile_ctrl = self._pnl_arfile.add_browse_button(
                                   "AR background",
                                   "Angular resolved background acquisition file",
                                   "None").ctrl
        wildcards, _ = odemis.gui.util.formats_to_wildcards(
                                        odemis.dataio.get_available_formats(),
                                        include_all=True)
        self._arfile_ctrl.SetWildcard(wildcards)
        self._pnl_arfile.Hide()
        self._arfile_ctrl.Bind(EVT_FILE_SELECT, self._on_ar_file_select)
        self.tab_data.ar_cal.subscribe(self._on_ar_cal, init=True)

        ###  Panel with spectrum efficiency compensation file information
        # It's displayed only if there are Spectrum streams
        self._pnl_specfile = FileInfoSettingsPanel(self.parent.fp_fileinfo, "")
        self._specfile_ctrl = self._pnl_specfile.add_browse_button(
                                            "Spec. correction",
                                            "Spectrum efficiency correction file",
                                            "None").ctrl
        self._specfile_ctrl.SetWildcard(wildcards)
        self._pnl_specfile.Hide()
        # connect
        self._specfile_ctrl.Bind(EVT_FILE_SELECT, self._on_spec_file_select)
        self.tab_data.spec_cal.subscribe(self._on_spec_cal, init=True)

        self.parent.Layout()

    def on_acqfile_change(self, file_info):
        """ Display the name and location of the file described by file_info

        The controls in the acquisition file panel can be destroyed and
        re-created each time, because it's one-way traffic between the VA and
        the controls.

        """

        # Remove the old controls
        self._pnl_acqfile.clear()

        if file_info:
            se_file = self._pnl_acqfile.add_label("File",
                                                  file_info.file_basename)
            se_file.ctrl.SetInsertionPointEnd()

            se_path = self._pnl_acqfile.add_label("Path", file_info.file_path)
            # Make sure the file name is visible
            se_path.ctrl.SetInsertionPointEnd()

            # Add any meta data as labels
            for key, value in file_info.metadata.items():
                self._pnl_acqfile.add_metadata(key, value)

        self._pnl_acqfile.Refresh()

    def _on_ar_file_select(self, evt):
        """ Pass the selected AR background file on to the VA """
        logging.debug("AR background selected by user")
        fn = evt.selected_file or u"" # selected_file is None if no file
        if self.setter_ar_file:
            try:
                fn = self.setter_ar_file(fn)
            except ValueError:
                logging.debug(u"Setter refused the file '%s'", fn)
                # Put back old file name
                self._arfile_ctrl.SetValue(self.tab_data.ar_cal.value)
                return
            except Exception:
                self._arfile_ctrl.SetValue(self.tab_data.ar_cal.value)
                raise

        self.tab_data.ar_cal.value = fn

    def _on_spec_file_select(self, evt):
        """ Pass the selected efficiency compensation file on to the VA """
        logging.debug("Efficiency compensation file selected by user")
        fn = evt.selected_file or u""
        if self.setter_spec_file:
            try:
                fn = self.setter_spec_file(fn)
            except ValueError:
                logging.debug(u"Setter refused the file '%s'", fn)
                # Put back old file name
                self._specfile_ctrl.SetValue(self.tab_data.spec_cal.value)
                return
            except Exception:
                self._specfile_ctrl.SetValue(self.tab_data.spec_cal.value)
                raise

        self.tab_data.spec_cal.value = fn

    def _on_ar_cal(self, val):
        self._arfile_ctrl.SetValue(val)

    def _on_spec_cal(self, val):
        self._specfile_ctrl.SetValue(val)

    def ShowCalibrationPanel(self, ar=None, spec=None):
        """
        Show/hide the ar/spec panels
        ar (boolean or None): show, hide or don't change AR calib panel
        spec (boolean or None): show, hide or don't change spec calib panel
        """
        if ar is not None:
            self._pnl_arfile.Show(ar)
        if spec is not None:
            self._pnl_specfile.Show(spec)

        self.parent.Layout()


class SparcAlignSettingsController(SettingsBarController):

    def __init__(self, parent_frame, tab_data):
        super(SparcAlignSettingsController, self).__init__(tab_data)
        main_data = tab_data.main

        self._ar_panel = AngularSettingsPanel(
                                parent_frame.fp_sparc_settings,
                                "No angular resolved camera found")

        # Query Odemis daemon (Should move this to separate thread)
        if main_data.ccd:
            self.add_component("Camera", main_data.ccd, self._ar_panel)
<|MERGE_RESOLUTION|>--- conflicted
+++ resolved
@@ -1195,8 +1195,6 @@
         else:
             parent_frame.fp_settings_sparc_angular.Hide()
 
-<<<<<<< HEAD
-=======
     def on_spec_roi(self, roi):
         self._on_roi(roi, self.spectro_rep_ent.va, self.spectro_rep_ent.ctrl)
 
@@ -1227,10 +1225,6 @@
                     rep_ctrl.Insert(u"%spx x %spx" % choice, i, choice)
                     rep_ctrl.Delete(i + 1)
 
-    def on_acquisition(self, is_acquiring):
-        self.enable(not is_acquiring)
-
->>>>>>> db87ceec
 class AnalysisSettingsController(SettingsBarController):
     """ Control the widgets/settings in the right column of the analysis tab """
 
