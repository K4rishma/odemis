--- conflicted
+++ resolved
@@ -308,139 +308,16 @@
 
     def _set_visible_views(self, visible_views):
         """ Set the order of the viewports so it will match the list of visible views
-<<<<<<< HEAD
 
         This method should normally ben called when the visible_views VA in the MicroscopeGUIData
         object gets changed.
 
         """
 
-        return
-=======
-
-        This method should normally ben called when the visible_views VA in the MicroscopeGUIData
-        object gets changed.
-
-        """
-
->>>>>>> fa4f150b
         msg = "Resetting views to %s"
         msgdata = [str(v) for v in visible_views] if not visible_views is None else "default"
         logging.debug(msg, msgdata)
 
-<<<<<<< HEAD
-        containing_window = self._viewports[0].Parent
-        gb = containing_window.GetSizer()
-
-        containing_window.Freeze()
-
-        try:
-            # Hide and detach all viewports
-            for vp in self._viewports:
-                gb.Detach(vp)
-
-            # Collect the viewports associated with the visible views
-            visible_viewports = self.views_to_viewports(visible_views)
-
-            for pos, vp in zip([(0, 0), (0, 1), (1, 0), (1, 1)], visible_viewports):
-                # if gb.CheckForIntersectionPos(pos, (1, 1)):
-                #
-                #     i = 2
-                #     while gb.CheckForIntersectionPos((i, i), (1, 1)):
-                #         i += 1
-                #
-                #     move_item = gb.FindItemAtPosition(pos)
-                #     move_item = move_item.GetWindow()
-                #     move_item.size_pos = (i, i)
-                #     gb.SetItemPosition(move_item, move_item.size_pos)
-                #
-                # vp.sizer_pos = pos
-                gb.Add(vp, pos, flag=wx.EXPAND)
-                vp.Show()
-
-            i = 2
-            invisible_viewports = [vp for vp in self._viewports if vp not in visible_viewports]
-            for viewport in invisible_viewports:
-                gb.Add(viewport, (i, i))
-                viewport.Hide()
-                i += 1
-
-            self._viewports = visible_viewports + invisible_viewports
-
-        finally:
-            containing_window.Thaw()
-
-    # def swap_viewports(self, visible_idx, hidden_idx):
-    #     """ Swap the positions of viewports denoted by indices visible_idx and
-    #     hidden_idx.
-    #
-    #     It is assumed that visible_idx points to one of the viewports visible in
-    #     a 2x2 display, and that hidden_idx is outside this 2x2 layout and
-    #     invisible.
-    #     """
-    #
-    #     # Small shorthand local variable
-    #     vp = self._viewports
-    #
-    #     visible_vp = vp[visible_idx]
-    #     hidden_vp = vp[hidden_idx]
-    #
-    #     logging.debug("swapping visible %s and hidden %s",
-    #                   visible_vp,
-    #                   hidden_vp)
-    #
-    #     # Get the sizer of the visible viewport
-    #     visible_sizer = visible_vp.GetContainingSizer()
-    #     # And the one of the invisible one, which should be the containing sizer
-    #     # of visible_sizer
-    #     hidden_sizer = parent_sizer = hidden_vp.GetContainingSizer()
-    #
-    #     # Get the sizer position of the visible viewport, so we can use that
-    #     # to insert the other viewport
-    #     visible_pos = util.get_sizer_position(visible_vp)
-    #     hidden_pos = util.get_sizer_position(hidden_vp)
-    #
-    #     # Get the sizer item for the visible viewport, so we can access its
-    #     # sizer properties like proportion and flags
-    #     visible_item = parent_sizer.GetItem(visible_vp, recursive=True)
-    #     hidden_item = parent_sizer.GetItem(hidden_vp, recursive=True)
-    #
-    #     # Move hidden viewport to visible sizer
-    #     hidden_sizer.Detach(hidden_vp)
-    #     visible_sizer.Insert(
-    #         visible_pos,
-    #         hidden_vp,
-    #         proportion=visible_item.GetProportion(),
-    #         flag=visible_item.GetFlag(),
-    #         border=visible_item.GetBorder())
-    #
-    #     # Move viewport 1 to the end of the containing sizer
-    #     visible_sizer.Detach(visible_vp)
-    #     hidden_sizer.Insert(
-    #         hidden_pos,
-    #         visible_vp,
-    #         proportion=hidden_item.GetProportion(),
-    #         flag=hidden_item.GetFlag(),
-    #         border=hidden_item.GetBorder())
-    #
-    #     # Only make the 'hidden_vp' visible when we're in 2x2 view or if it's
-    #     # the focussed view in a 1x1 view.
-    #     if (
-    #         self._data_model.viewLayout.value == model.VIEW_LAYOUT_22 or
-    #         self._data_model.focussedView.value == visible_vp.microscope_view
-    #     ):
-    #         # Flip the visibility
-    #         visible_vp.Hide()
-    #         logging.debug("Hiding %s", visible_vp)
-    #         hidden_vp.Show()
-    #         logging.debug("Showing %s", hidden_vp)
-    #
-    #     # Swap the viewports in the viewport list
-    #     vp[visible_idx], vp[hidden_idx] = vp[hidden_idx], vp[visible_idx]
-    #
-    #     # vp[visible_idx].Parent.Layout()
-    #     parent_sizer.Layout()
-=======
         parent = self._viewports[0].Parent
 
         parent.Freeze()
@@ -453,7 +330,6 @@
 
         finally:
             wx.CallAfter(parent.Thaw)
->>>>>>> fa4f150b
 
     def _on_visible_views(self, visible_views):
         """ This method is called when the visible views in the data model change """
@@ -501,81 +377,7 @@
                 viewport.SetFocus(True)
 
         finally:
-<<<<<<< HEAD
-            containing_window.Thaw()
-
-    def _show_viewport(self, sizer, visible_viewport=None):
-        """ Show the given viewport or show the first four in the 2x2 grid if none is given
-
-        :param sizer: wx.GridBagSizer
-        :param viewport: ViewPort
-
-
-        ..note:
-            This method still handles sizers different from the GridBagSizer for backward
-            compatibility reasons. That part of the code should be removed at a future point.
-
-        """
-
-        if isinstance(sizer, wx.GridBagSizer):
-
-            positions = [(0, 0), (0, 1), (1, 0), (1, 1)]
-            sizer.SetEmptyCellSize((0, 0))
-
-            pos = sizer.GetItemPosition(visible_viewport) if visible_viewport else None
-
-            for apos in positions:
-                row, col = apos
-                item = sizer.FindItemAtPosition(apos)
-
-                if pos is not None and apos != pos:
-                    if item:
-                        win = item.GetWindow()
-                        win.Hide()
-
-                    if sizer.IsRowGrowable(row) and pos[0] != row:
-                        logging.debug("rem grow row %s", row)
-                        sizer.RemoveGrowableRow(row)
-                    if sizer.IsColGrowable(col) and pos[1] != col:
-                        logging.debug("rem grow col %s", col)
-                        sizer.RemoveGrowableCol(col)
-
-                else:
-                    if item:
-                        win = item.GetWindow()
-                        win.Show()
-
-                    # Needed to update the number of rows and columns that the sizer sees
-                    sizer.Layout()
-
-                    if not sizer.IsRowGrowable(row):
-                        logging.debug("add grow row %s", row)
-                        sizer.AddGrowableRow(row)
-                    if not sizer.IsColGrowable(col):
-                        logging.debug("add grow col %s", col)
-                        sizer.AddGrowableCol(col)
-
-        else:
-            # Assume legacy sizer construction
-
-            if visible_viewport in self._viewports:
-                for viewport in self._viewports:
-                    if visible_viewport == viewport:
-                        viewport.Show()
-                        viewport.SetFocus(True)
-                    else:
-                        viewport.Hide()
-                        viewport.SetFocus(False)
-            else:
-                for viewport in self._viewports[:4]:
-                    viewport.Show()
-                for viewport in self._viewports[4:]:
-                    viewport.Hide()
-
-        sizer.Layout()
-=======
             grid_panel.Thaw()
->>>>>>> fa4f150b
 
     def _on_view_layout(self, layout):
         """ Called when the view layout of the GUI must be changed
@@ -902,11 +704,7 @@
         else:
             logging.warn("Could not handle view change, viewports unknown!")
 
-<<<<<<< HEAD
-    def _on_layout_change(self, unused):
-=======
     def _on_layout_change(self, _):
->>>>>>> fa4f150b
         """ Called when another view is focused, or viewlayout is changed """
         logging.debug("Updating view selector")
 
