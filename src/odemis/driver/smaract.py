--- conflicted
+++ resolved
@@ -2968,13 +2968,10 @@
             SA_CTLDLL.SA_CTL_PKEY_HOLD_TIME: [0, 0, 0],
             SA_CTLDLL.SA_CTL_PKEY_DEVICE_NAME: [b"Simulated"],
             SA_CTLDLL.SA_CTL_PKEY_DEVICE_SERIAL_NUMBER: [b"1234"],
-<<<<<<< HEAD
             SA_CTLDLL.SA_CTL_PKEY_REFERENCING_OPTIONS: [0, 0, 0],
             SA_CTLDLL.SA_CTL_PKEY_CALIBRATION_OPTIONS: [0, 0, 0],
             SA_CTLDLL.SA_CTL_PKEY_LOGICAL_SCALE_OFFSET: [0, 0, 0],
-=======
             SA_CTLDLL.SA_CTL_PKEY_POSITIONER_TYPE_NAME: ["F4K3", "F4K3", "F4K3"],
->>>>>>> bc14ab9c
         }
 
         self.target = [0, 0, 0]
@@ -3056,12 +3053,7 @@
         val.value = self.properties[property_key.value][ch.value]
 
     def SA_CTL_Reference(self, handle, ch, _):
-<<<<<<< HEAD
         logging.debug("sim MCS2: Referencing channel %d", ch.value)
-        property_key = SA_CTLDLL.SA_CTL_PKEY_CHANNEL_STATE
-        self.properties[property_key][ch.value] |= SA_CTLDLL.SA_CTL_CH_STATE_BIT_IS_REFERENCED
-=======
-        logging.debug("sim MCS2: Referencing channel %d" % (ch.value,))
         self.properties[SA_CTLDLL.SA_CTL_PKEY_CHANNEL_STATE][ch.value] |= SA_CTLDLL.SA_CTL_CH_STATE_BIT_IS_REFERENCED
 
         # Simulating a move to 0 in 5 s
@@ -3069,7 +3061,6 @@
         self.stopping.clear()
         self._current_move_finish = time.time() + 5
         self.target[ch.value] = 0
->>>>>>> bc14ab9c
 
     def SA_CTL_Calibrate(self, handle, ch, _):
         logging.debug("sim MCS2: Calibrating channel %d", ch.value)
