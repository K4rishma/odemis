--- conflicted
+++ resolved
@@ -14,14 +14,10 @@
 
 
 def remove_redundant(metaclasses):
-<<<<<<< HEAD
     if sys.version_info[0] >= 3:
-        skipset = set([type])
+        skipset = {type}
     else:
-        skipset = set([types.ClassType])
-=======
-    skipset = {types.ClassType}
->>>>>>> f91cf369
+        skipset = {types.ClassType}
     for meta in metaclasses: # determines the metaclasses to be skipped
         skipset.update(inspect.getmro(meta)[1:])
     return tuple(skip_redundant(metaclasses, skipset))
